--- conflicted
+++ resolved
@@ -693,19 +693,12 @@
         start_info->mod_start    = vinitrd_start;
         start_info->mod_len      = initrd_len;
     }
-<<<<<<< HEAD
     if (cmdline != NULL) {
+    {
         strncpy((char *)start_info->cmd_line, cmdline, MAX_GUEST_CMDLINE);
         start_info->cmd_line[MAX_GUEST_CMDLINE-1] = '\0';
     } else
         start_info->cmd_line[0] = '\0';
-=======
-    if ( cmdline != NULL )
-    {
-        strncpy((char *)start_info->cmd_line, cmdline, MAX_GUEST_CMDLINE);
-        start_info->cmd_line[MAX_GUEST_CMDLINE-1] = '\0';
-    }
->>>>>>> 025fd2d0
     munmap(start_info, PAGE_SIZE);
 
     /* shared_info page starts its life empty. */
