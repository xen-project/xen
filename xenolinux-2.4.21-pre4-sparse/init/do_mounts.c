#define __KERNEL_SYSCALLS__
#include <linux/config.h>
#include <linux/slab.h>
#include <linux/devfs_fs_kernel.h>
#include <linux/unistd.h>
#include <linux/ctype.h>
#include <linux/blk.h>
#include <linux/fd.h>
#include <linux/tty.h>
#include <linux/init.h>

#include <linux/nfs_fs.h>
#include <linux/nfs_fs_sb.h>
#include <linux/nfs_mount.h>
#include <linux/minix_fs.h>
#include <linux/ext2_fs.h>
#include <linux/romfs_fs.h>

#define BUILD_CRAMDISK

extern int get_filesystem_list(char * buf);

extern asmlinkage long sys_mount(char *dev_name, char *dir_name, char *type,
	 unsigned long flags, void *data);
extern asmlinkage long sys_mkdir(const char *name, int mode);
extern asmlinkage long sys_chdir(const char *name);
extern asmlinkage long sys_fchdir(int fd);
extern asmlinkage long sys_chroot(const char *name);
extern asmlinkage long sys_unlink(const char *name);
extern asmlinkage long sys_symlink(const char *old, const char *new);
extern asmlinkage long sys_mknod(const char *name, int mode, dev_t dev);
extern asmlinkage long sys_umount(char *name, int flags);
extern asmlinkage long sys_ioctl(int fd, int cmd, unsigned long arg);

#ifdef CONFIG_BLK_DEV_INITRD
unsigned int real_root_dev;	/* do_proc_dointvec cannot handle kdev_t */
static int __initdata mount_initrd = 1;

static int __init no_initrd(char *str)
{
	mount_initrd = 0;
	return 1;
}

__setup("noinitrd", no_initrd);
#else
static int __initdata mount_initrd = 0;
#endif

int __initdata rd_doload;	/* 1 = load RAM disk, 0 = don't load */

int root_mountflags = MS_RDONLY | MS_VERBOSE;
static char root_device_name[64];

/* this is initialized in init/main.c */
kdev_t ROOT_DEV;

static int do_devfs = 0;

static int __init load_ramdisk(char *str)
{
	rd_doload = simple_strtol(str,NULL,0) & 3;
	return 1;
}
__setup("load_ramdisk=", load_ramdisk);

static int __init readonly(char *str)
{
	if (*str)
		return 0;
	root_mountflags |= MS_RDONLY;
	return 1;
}

static int __init readwrite(char *str)
{
	if (*str)
		return 0;
	root_mountflags &= ~MS_RDONLY;
	return 1;
}

__setup("ro", readonly);
__setup("rw", readwrite);

static struct dev_name_struct {
	const char *name;
	const int num;
} root_dev_names[] __initdata = {
	{ "nfs",     0x00ff },
	{ "hda",     0x0300 },
	{ "hdb",     0x0340 },
	{ "loop",    0x0700 },
	{ "hdc",     0x1600 },
	{ "hdd",     0x1640 },
	{ "hde",     0x2100 },
	{ "hdf",     0x2140 },
	{ "hdg",     0x2200 },
	{ "hdh",     0x2240 },
	{ "hdi",     0x3800 },
	{ "hdj",     0x3840 },
	{ "hdk",     0x3900 },
	{ "hdl",     0x3940 },
	{ "hdm",     0x5800 },
	{ "hdn",     0x5840 },
	{ "hdo",     0x5900 },
	{ "hdp",     0x5940 },
	{ "hdq",     0x5A00 },
	{ "hdr",     0x5A40 },
	{ "hds",     0x5B00 },
	{ "hdt",     0x5B40 },
	{ "sda",     0x0800 },
	{ "sdb",     0x0810 },
	{ "sdc",     0x0820 },
	{ "sdd",     0x0830 },
	{ "sde",     0x0840 },
	{ "sdf",     0x0850 },
	{ "sdg",     0x0860 },
	{ "sdh",     0x0870 },
	{ "sdi",     0x0880 },
	{ "sdj",     0x0890 },
	{ "sdk",     0x08a0 },
	{ "sdl",     0x08b0 },
	{ "sdm",     0x08c0 },
	{ "sdn",     0x08d0 },
	{ "sdo",     0x08e0 },
	{ "sdp",     0x08f0 },
	{ "ada",     0x1c00 },
	{ "adb",     0x1c10 },
	{ "adc",     0x1c20 },
	{ "add",     0x1c30 },
	{ "ade",     0x1c40 },
	{ "fd",      0x0200 },
	{ "md",      0x0900 },	     
	{ "xda",     0x0d00 },
	{ "xdb",     0x0d40 },
	{ "ram",     0x0100 },
	{ "scd",     0x0b00 },
	{ "mcd",     0x1700 },
	{ "cdu535",  0x1800 },
	{ "sonycd",  0x1800 },
	{ "aztcd",   0x1d00 },
	{ "cm206cd", 0x2000 },
	{ "gscd",    0x1000 },
	{ "sbpcd",   0x1900 },
	{ "eda",     0x2400 },
	{ "edb",     0x2440 },
	{ "pda",	0x2d00 },
	{ "pdb",	0x2d10 },
	{ "pdc",	0x2d20 },
	{ "pdd",	0x2d30 },
	{ "pcd",	0x2e00 },
	{ "pf",		0x2f00 },
	{ "apblock", APBLOCK_MAJOR << 8},
	{ "ddv", DDV_MAJOR << 8},
	{ "jsfd",    JSFD_MAJOR << 8},
#if defined(CONFIG_ARCH_S390)
	{ "dasda", (DASD_MAJOR << MINORBITS) },
	{ "dasdb", (DASD_MAJOR << MINORBITS) + (1 << 2) },
	{ "dasdc", (DASD_MAJOR << MINORBITS) + (2 << 2) },
	{ "dasdd", (DASD_MAJOR << MINORBITS) + (3 << 2) },
	{ "dasde", (DASD_MAJOR << MINORBITS) + (4 << 2) },
	{ "dasdf", (DASD_MAJOR << MINORBITS) + (5 << 2) },
	{ "dasdg", (DASD_MAJOR << MINORBITS) + (6 << 2) },
	{ "dasdh", (DASD_MAJOR << MINORBITS) + (7 << 2) },
#endif
#if defined(CONFIG_BLK_CPQ_DA) || defined(CONFIG_BLK_CPQ_DA_MODULE)
	{ "ida/c0d0p",0x4800 },
	{ "ida/c0d1p",0x4810 },
	{ "ida/c0d2p",0x4820 },
	{ "ida/c0d3p",0x4830 },
	{ "ida/c0d4p",0x4840 },
	{ "ida/c0d5p",0x4850 },
	{ "ida/c0d6p",0x4860 },
	{ "ida/c0d7p",0x4870 },
	{ "ida/c0d8p",0x4880 },
	{ "ida/c0d9p",0x4890 },
	{ "ida/c0d10p",0x48A0 },
	{ "ida/c0d11p",0x48B0 },
	{ "ida/c0d12p",0x48C0 },
	{ "ida/c0d13p",0x48D0 },
	{ "ida/c0d14p",0x48E0 },
	{ "ida/c0d15p",0x48F0 },
	{ "ida/c1d0p",0x4900 },
	{ "ida/c2d0p",0x4A00 },
	{ "ida/c3d0p",0x4B00 },
	{ "ida/c4d0p",0x4C00 },
	{ "ida/c5d0p",0x4D00 },
	{ "ida/c6d0p",0x4E00 },
	{ "ida/c7d0p",0x4F00 }, 
#endif
#if defined(CONFIG_BLK_CPQ_CISS_DA) || defined(CONFIG_BLK_CPQ_CISS_DA_MODULE)
	{ "cciss/c0d0p",0x6800 },
	{ "cciss/c0d1p",0x6810 },
	{ "cciss/c0d2p",0x6820 },
	{ "cciss/c0d3p",0x6830 },
	{ "cciss/c0d4p",0x6840 },
	{ "cciss/c0d5p",0x6850 },
	{ "cciss/c0d6p",0x6860 },
	{ "cciss/c0d7p",0x6870 },
	{ "cciss/c0d8p",0x6880 },
	{ "cciss/c0d9p",0x6890 },
	{ "cciss/c0d10p",0x68A0 },
	{ "cciss/c0d11p",0x68B0 },
	{ "cciss/c0d12p",0x68C0 },
	{ "cciss/c0d13p",0x68D0 },
	{ "cciss/c0d14p",0x68E0 },
	{ "cciss/c0d15p",0x68F0 },
	{ "cciss/c1d0p",0x6900 },
	{ "cciss/c2d0p",0x6A00 },
	{ "cciss/c3d0p",0x6B00 },
	{ "cciss/c4d0p",0x6C00 },
	{ "cciss/c5d0p",0x6D00 },
	{ "cciss/c6d0p",0x6E00 },
	{ "cciss/c7d0p",0x6F00 },
#endif
	{ "ataraid/d0p",0x7200 },
	{ "ataraid/d1p",0x7210 },
	{ "ataraid/d2p",0x7220 },
	{ "ataraid/d3p",0x7230 },
	{ "ataraid/d4p",0x7240 },
	{ "ataraid/d5p",0x7250 },
	{ "ataraid/d6p",0x7260 },
	{ "ataraid/d7p",0x7270 },
	{ "ataraid/d8p",0x7280 },
	{ "ataraid/d9p",0x7290 },
	{ "ataraid/d10p",0x72A0 },
	{ "ataraid/d11p",0x72B0 },
	{ "ataraid/d12p",0x72C0 },
	{ "ataraid/d13p",0x72D0 },
	{ "ataraid/d14p",0x72E0 },
	{ "ataraid/d15p",0x72F0 },
#if defined(CONFIG_XENOLINUX_BLOCK)
        { "xhda",    0x7B00 },
<<<<<<< HEAD
        { "xhdb",    0x7C00 },
        { "xhdc",    0x7D00 },
        { "xhdd",    0x7E00 },
        { "vhda",    0xEA00 },
        { "vhdb",    0xEB00 },
        { "vhdc",    0xEC00 },
        { "vhdd",    0xED00 },
=======
        { "xsda",    0x8500 },
>>>>>>> 8e06473c
#endif
	{ "nftla", 0x5d00 },
	{ "nftlb", 0x5d10 },
	{ "nftlc", 0x5d20 },
	{ "nftld", 0x5d30 },
	{ "ftla", 0x2c00 },
	{ "ftlb", 0x2c08 },
	{ "ftlc", 0x2c10 },
	{ "ftld", 0x2c18 },
	{ "mtdblock", 0x1f00 },
	{ NULL, 0 }
};

kdev_t __init name_to_kdev_t(char *line)
{
	int base = 0, offs;
	char *end;

	if (strncmp(line,"/dev/",5) == 0) {
		struct dev_name_struct *dev = root_dev_names;
		line += 5;
		do {
			int len = strlen(dev->name);
			if (strncmp(line,dev->name,len) == 0) {
				line += len;
				base = dev->num;
				break;
			}
			dev++;
		} while (dev->name);
	}
	offs = simple_strtoul(line, &end, base?10:16);
	if (*end)
		offs = 0;
	return to_kdev_t(base + offs);
}

static int __init root_dev_setup(char *line)
{
	int i;
	char ch;

	ROOT_DEV = name_to_kdev_t(line);
	memset (root_device_name, 0, sizeof root_device_name);
	if (strncmp (line, "/dev/", 5) == 0) line += 5;
	for (i = 0; i < sizeof root_device_name - 1; ++i)
	{
	    ch = line[i];
	    if ( isspace (ch) || (ch == ',') || (ch == '\0') ) break;
	    root_device_name[i] = ch;
	}
	return 1;
}

__setup("root=", root_dev_setup);

static char * __initdata root_mount_data;
static int __init root_data_setup(char *str)
{
	root_mount_data = str;
	return 1;
}

static char * __initdata root_fs_names;
static int __init fs_names_setup(char *str)
{
	root_fs_names = str;
	return 1;
}

__setup("rootflags=", root_data_setup);
__setup("rootfstype=", fs_names_setup);

static void __init get_fs_names(char *page)
{
	char *s = page;

	if (root_fs_names) {
		strcpy(page, root_fs_names);
		while (*s++) {
			if (s[-1] == ',')
				s[-1] = '\0';
		}
	} else {
		int len = get_filesystem_list(page);
		char *p, *next;

		page[len] = '\0';
		for (p = page-1; p; p = next) {
			next = strchr(++p, '\n');
			if (*p++ != '\t')
				continue;
			while ((*s++ = *p++) != '\n')
				;
			s[-1] = '\0';
		}
	}
	*s = '\0';
}
static void __init mount_block_root(char *name, int flags)
{
	char *fs_names = __getname();
	char *p;

	get_fs_names(fs_names);
retry:
	for (p = fs_names; *p; p += strlen(p)+1) {
		int err = sys_mount(name, "/root", p, flags, root_mount_data);
		switch (err) {
			case 0:
				goto out;
			case -EACCES:
				flags |= MS_RDONLY;
				goto retry;
			case -EINVAL:
				continue;
		}
	        /*
		 * Allow the user to distinguish between failed open
		 * and bad superblock on root device.
		 */
		printk ("VFS: Cannot open root device \"%s\" or %s\n",
			root_device_name, kdevname (ROOT_DEV));
		printk ("Please append a correct \"root=\" boot option\n");
		panic("VFS: Unable to mount root fs on %s",
			kdevname(ROOT_DEV));
	}
	panic("VFS: Unable to mount root fs on %s", kdevname(ROOT_DEV));
out:
	putname(fs_names);
	sys_chdir("/root");
	ROOT_DEV = current->fs->pwdmnt->mnt_sb->s_dev;
	printk("VFS: Mounted root (%s filesystem)%s.\n",
		current->fs->pwdmnt->mnt_sb->s_type->name,
		(current->fs->pwdmnt->mnt_sb->s_flags & MS_RDONLY) ? " readonly" : "");
}
 
#ifdef CONFIG_ROOT_NFS
static int __init mount_nfs_root(void)
{
	void *data = nfs_root_data();

	if (data && sys_mount("/dev/root","/root","nfs",root_mountflags,data) == 0)
		return 1;
	return 0;
}
#endif

static int __init create_dev(char *name, kdev_t dev, char *devfs_name)
{
	void *handle;
	char path[64];
	int n;

	sys_unlink(name);
	if (!do_devfs)
		return sys_mknod(name, S_IFBLK|0600, kdev_t_to_nr(dev));

	handle = devfs_find_handle(NULL, dev ? NULL : devfs_name,
				MAJOR(dev), MINOR(dev), DEVFS_SPECIAL_BLK, 1);
	if (!handle)
		return -1;
	n = devfs_generate_path(handle, path + 5, sizeof (path) - 5);
	if (n < 0)
		return -1;
	return sys_symlink(path + n + 5, name);
}

#if defined(CONFIG_BLK_DEV_RAM) || defined(CONFIG_BLK_DEV_FD)
static void __init change_floppy(char *fmt, ...)
{
	struct termios termios;
	char buf[80];
	char c;
	int fd;
	va_list args;
	va_start(args, fmt);
	vsprintf(buf, fmt, args);
	va_end(args);
	fd = open("/dev/root", O_RDWR | O_NDELAY, 0);
	if (fd >= 0) {
		sys_ioctl(fd, FDEJECT, 0);
		close(fd);
	}
	printk(KERN_NOTICE "VFS: Insert %s and press ENTER\n", buf);
	fd = open("/dev/console", O_RDWR, 0);
	if (fd >= 0) {
		sys_ioctl(fd, TCGETS, (long)&termios);
		termios.c_lflag &= ~ICANON;
		sys_ioctl(fd, TCSETSF, (long)&termios);
		read(fd, &c, 1);
		termios.c_lflag |= ICANON;
		sys_ioctl(fd, TCSETSF, (long)&termios);
		close(fd);
	}
}
#endif

#ifdef CONFIG_BLK_DEV_RAM

int __initdata rd_prompt = 1;	/* 1 = prompt for RAM disk, 0 = don't prompt */

static int __init prompt_ramdisk(char *str)
{
	rd_prompt = simple_strtol(str,NULL,0) & 1;
	return 1;
}
__setup("prompt_ramdisk=", prompt_ramdisk);

int __initdata rd_image_start;		/* starting block # of image */

static int __init ramdisk_start_setup(char *str)
{
	rd_image_start = simple_strtol(str,NULL,0);
	return 1;
}
__setup("ramdisk_start=", ramdisk_start_setup);

static int __init crd_load(int in_fd, int out_fd);

/*
 * This routine tries to find a RAM disk image to load, and returns the
 * number of blocks to read for a non-compressed image, 0 if the image
 * is a compressed image, and -1 if an image with the right magic
 * numbers could not be found.
 *
 * We currently check for the following magic numbers:
 * 	minix
 * 	ext2
 *	romfs
 * 	gzip
 */
static int __init 
identify_ramdisk_image(int fd, int start_block)
{
	const int size = 512;
	struct minix_super_block *minixsb;
	struct ext2_super_block *ext2sb;
	struct romfs_super_block *romfsb;
	int nblocks = -1;
	unsigned char *buf;

	buf = kmalloc(size, GFP_KERNEL);
	if (buf == 0)
		return -1;

	minixsb = (struct minix_super_block *) buf;
	ext2sb = (struct ext2_super_block *) buf;
	romfsb = (struct romfs_super_block *) buf;
	memset(buf, 0xe5, size);

	/*
	 * Read block 0 to test for gzipped kernel
	 */
	lseek(fd, start_block * BLOCK_SIZE, 0);
	read(fd, buf, size);

	/*
	 * If it matches the gzip magic numbers, return -1
	 */
	if (buf[0] == 037 && ((buf[1] == 0213) || (buf[1] == 0236))) {
		printk(KERN_NOTICE
		       "RAMDISK: Compressed image found at block %d\n",
		       start_block);
		nblocks = 0;
		goto done;
	}

	/* romfs is at block zero too */
	if (romfsb->word0 == ROMSB_WORD0 &&
	    romfsb->word1 == ROMSB_WORD1) {
		printk(KERN_NOTICE
		       "RAMDISK: romfs filesystem found at block %d\n",
		       start_block);
		nblocks = (ntohl(romfsb->size)+BLOCK_SIZE-1)>>BLOCK_SIZE_BITS;
		goto done;
	}

	/*
	 * Read block 1 to test for minix and ext2 superblock
	 */
	lseek(fd, (start_block+1) * BLOCK_SIZE, 0);
	read(fd, buf, size);

	/* Try minix */
	if (minixsb->s_magic == MINIX_SUPER_MAGIC ||
	    minixsb->s_magic == MINIX_SUPER_MAGIC2) {
		printk(KERN_NOTICE
		       "RAMDISK: Minix filesystem found at block %d\n",
		       start_block);
		nblocks = minixsb->s_nzones << minixsb->s_log_zone_size;
		goto done;
	}

	/* Try ext2 */
	if (ext2sb->s_magic == cpu_to_le16(EXT2_SUPER_MAGIC)) {
		printk(KERN_NOTICE
		       "RAMDISK: ext2 filesystem found at block %d\n",
		       start_block);
		nblocks = le32_to_cpu(ext2sb->s_blocks_count);
		goto done;
	}

	printk(KERN_NOTICE
	       "RAMDISK: Couldn't find valid RAM disk image starting at %d.\n",
	       start_block);
	
done:
	lseek(fd, start_block * BLOCK_SIZE, 0);
	kfree(buf);
	return nblocks;
}
#endif

static int __init rd_load_image(char *from)
{
	int res = 0;

#ifdef CONFIG_BLK_DEV_RAM
	int in_fd, out_fd;
	unsigned long rd_blocks, devblocks;
	int nblocks, i;
	char *buf;
	unsigned short rotate = 0;
#if !defined(CONFIG_ARCH_S390) && !defined(CONFIG_PPC_ISERIES)
	char rotator[4] = { '|' , '/' , '-' , '\\' };
#endif

	out_fd = open("/dev/ram", O_RDWR, 0);
	if (out_fd < 0)
		goto out;

	in_fd = open(from, O_RDONLY, 0);
	if (in_fd < 0)
		goto noclose_input;

	nblocks = identify_ramdisk_image(in_fd, rd_image_start);
	if (nblocks < 0)
		goto done;

	if (nblocks == 0) {
#ifdef BUILD_CRAMDISK
		if (crd_load(in_fd, out_fd) == 0)
			goto successful_load;
#else
		printk(KERN_NOTICE
		       "RAMDISK: Kernel does not support compressed "
		       "RAM disk images\n");
#endif
		goto done;
	}

	/*
	 * NOTE NOTE: nblocks suppose that the blocksize is BLOCK_SIZE, so
	 * rd_load_image will work only with filesystem BLOCK_SIZE wide!
	 * So make sure to use 1k blocksize while generating ext2fs
	 * ramdisk-images.
	 */
	if (sys_ioctl(out_fd, BLKGETSIZE, (unsigned long)&rd_blocks) < 0)
		rd_blocks = 0;
	else
		rd_blocks >>= 1;

	if (nblocks > rd_blocks) {
		printk("RAMDISK: image too big! (%d/%lu blocks)\n",
		       nblocks, rd_blocks);
		goto done;
	}
		
	/*
	 * OK, time to copy in the data
	 */
	buf = kmalloc(BLOCK_SIZE, GFP_KERNEL);
	if (buf == 0) {
		printk(KERN_ERR "RAMDISK: could not allocate buffer\n");
		goto done;
	}

	if (sys_ioctl(in_fd, BLKGETSIZE, (unsigned long)&devblocks) < 0)
		devblocks = 0;
	else
		devblocks >>= 1;

	if (strcmp(from, "/dev/initrd") == 0)
		devblocks = nblocks;

	if (devblocks == 0) {
		printk(KERN_ERR "RAMDISK: could not determine device size\n");
		goto done;
	}

	printk(KERN_NOTICE "RAMDISK: Loading %d blocks [%ld disk%s] into ram disk... ", 
		nblocks, ((nblocks-1)/devblocks)+1, nblocks>devblocks ? "s" : "");
	for (i=0; i < nblocks; i++) {
		if (i && (i % devblocks == 0)) {
			printk("done disk #%ld.\n", i/devblocks);
			rotate = 0;
			if (close(in_fd)) {
				printk("Error closing the disk.\n");
				goto noclose_input;
			}
			change_floppy("disk #%d", i/devblocks+1);
			in_fd = open(from, O_RDONLY, 0);
			if (in_fd < 0)  {
				printk("Error opening disk.\n");
				goto noclose_input;
			}
			printk("Loading disk #%ld... ", i/devblocks+1);
		}
		read(in_fd, buf, BLOCK_SIZE);
		write(out_fd, buf, BLOCK_SIZE);
#if !defined(CONFIG_ARCH_S390) && !defined(CONFIG_PPC_ISERIES)
		if (!(i % 16)) {
			printk("%c\b", rotator[rotate & 0x3]);
			rotate++;
		}
#endif
	}
	printk("done.\n");
	kfree(buf);

successful_load:
	res = 1;
done:
	close(in_fd);
noclose_input:
	close(out_fd);
out:
	sys_unlink("/dev/ram");
#endif
	return res;
}

static int __init rd_load_disk(int n)
{
#ifdef CONFIG_BLK_DEV_RAM
	if (rd_prompt)
		change_floppy("root floppy disk to be loaded into RAM disk");
	create_dev("/dev/ram", MKDEV(RAMDISK_MAJOR, n), NULL);
#endif
	return rd_load_image("/dev/root");
}

#ifdef CONFIG_DEVFS_FS

static void __init convert_name(char *prefix, char *name, char *p, int part)
{
	int host, bus, target, lun;
	char dest[64];
	char src[64];
	char *base = p - 1;

	/*  Decode "c#b#t#u#"  */
	if (*p++ != 'c')
		return;
	host = simple_strtol(p, &p, 10);
	if (*p++ != 'b')
		return;
	bus = simple_strtol(p, &p, 10);
	if (*p++ != 't')
		return;
	target = simple_strtol(p, &p, 10);
	if (*p++ != 'u')
		return;
	lun = simple_strtol(p, &p, 10);
	if (!part)
		sprintf(dest, "%s/host%d/bus%d/target%d/lun%d",
				prefix, host, bus, target, lun);
	else if (*p++ == 'p')
		sprintf(dest, "%s/host%d/bus%d/target%d/lun%d/part%s",
				prefix, host, bus, target, lun, p);
	else
		sprintf(dest, "%s/host%d/bus%d/target%d/lun%d/disc",
				prefix, host, bus, target, lun);
	*base = '\0';
	sprintf(src, "/dev/%s", name);
	sys_mkdir(src, 0755);
	*base = '/';
	sprintf(src, "/dev/%s", name);
	sys_symlink(dest, src);
}

static void __init devfs_make_root(char *name)
{

	if (!strncmp(name, "sd/", 3))
		convert_name("../scsi", name, name+3, 1);
	else if (!strncmp(name, "sr/", 3))
		convert_name("../scsi", name, name+3, 0);
	else if (!strncmp(name, "ide/hd/", 7))
		convert_name("..", name, name + 7, 1);
	else if (!strncmp(name, "ide/cd/", 7))
		convert_name("..", name, name + 7, 0);
}
#else
static void __init devfs_make_root(char *name)
{
}
#endif

static void __init mount_root(void)
{
#ifdef CONFIG_ROOT_NFS
	if (MAJOR(ROOT_DEV) == UNNAMED_MAJOR) {
		if (mount_nfs_root()) {
			sys_chdir("/root");
			ROOT_DEV = current->fs->pwdmnt->mnt_sb->s_dev;
			printk("VFS: Mounted root (nfs filesystem).\n");
			return;
		}
		printk(KERN_ERR "VFS: Unable to mount root fs via NFS, trying floppy.\n");
		ROOT_DEV = MKDEV(FLOPPY_MAJOR, 0);
	}
#endif
printk("root_device_name = %s\n",root_device_name);
	devfs_make_root(root_device_name);
	create_dev("/dev/root", ROOT_DEV, root_device_name);
#ifdef CONFIG_BLK_DEV_FD
	if (MAJOR(ROOT_DEV) == FLOPPY_MAJOR) {
		/* rd_doload is 2 for a dual initrd/ramload setup */
		if (rd_doload==2) {
			if (rd_load_disk(1)) {
				ROOT_DEV = MKDEV(RAMDISK_MAJOR, 1);
				create_dev("/dev/root", ROOT_DEV, NULL);
			}
		} else
			change_floppy("root floppy");
	}
#endif
	mount_block_root("/dev/root", root_mountflags);
}

#ifdef CONFIG_BLK_DEV_INITRD
static int old_fd, root_fd;
static int do_linuxrc(void * shell)
{
	static char *argv[] = { "linuxrc", NULL, };
	extern char * envp_init[];

	close(old_fd);
	close(root_fd);
	close(0);
	close(1);
	close(2);
	setsid();
	(void) open("/dev/console",O_RDWR,0);
	(void) dup(0);
	(void) dup(0);
	return execve(shell, argv, envp_init);
}

#endif

static void __init handle_initrd(void)
{
#ifdef CONFIG_BLK_DEV_INITRD
	int ram0 = kdev_t_to_nr(MKDEV(RAMDISK_MAJOR,0));
	int error;
	int i, pid;

	create_dev("/dev/root.old", ram0, NULL);
	/* mount initrd on rootfs' /root */
	mount_block_root("/dev/root.old", root_mountflags & ~MS_RDONLY);
	sys_mkdir("/old", 0700);
	root_fd = open("/", 0, 0);
	old_fd = open("/old", 0, 0);
	/* move initrd over / and chdir/chroot in initrd root */
	sys_chdir("/root");
	sys_mount(".", "/", NULL, MS_MOVE, NULL);
	sys_chroot(".");
	mount_devfs_fs ();

	pid = kernel_thread(do_linuxrc, "/linuxrc", SIGCHLD);
	if (pid > 0) {
		while (pid != wait(&i))
			yield();
	}

	/* move initrd to rootfs' /old */
	sys_fchdir(old_fd);
	sys_mount("/", ".", NULL, MS_MOVE, NULL);
	/* switch root and cwd back to / of rootfs */
	sys_fchdir(root_fd);
	sys_chroot(".");
	sys_umount("/old/dev", 0);

	if (real_root_dev == ram0) {
		sys_chdir("/old");
		return;
	}

	ROOT_DEV = real_root_dev;
	mount_root();

	printk(KERN_NOTICE "Trying to move old root to /initrd ... ");
	error = sys_mount("/old", "/root/initrd", NULL, MS_MOVE, NULL);
	if (!error)
		printk("okay\n");
	else {
		int fd = open("/dev/root.old", O_RDWR, 0);
		printk("failed\n");
		printk(KERN_NOTICE "Unmounting old root\n");
		sys_umount("/old", MNT_DETACH);
		printk(KERN_NOTICE "Trying to free ramdisk memory ... ");
		if (fd < 0) {
			error = fd;
		} else {
			error = sys_ioctl(fd, BLKFLSBUF, 0);
			close(fd);
		}
		printk(!error ? "okay\n" : "failed\n");
	}
#endif
}

static int __init initrd_load(void)
{
#ifdef CONFIG_BLK_DEV_INITRD
	create_dev("/dev/ram", MKDEV(RAMDISK_MAJOR, 0), NULL);
	create_dev("/dev/initrd", MKDEV(RAMDISK_MAJOR, INITRD_MINOR), NULL);
#endif
	return rd_load_image("/dev/initrd");
}

/*
 * Prepare the namespace - decide what/where to mount, load ramdisks, etc.
 */
void prepare_namespace(void)
{
	int is_floppy = MAJOR(ROOT_DEV) == FLOPPY_MAJOR;
#ifdef CONFIG_ALL_PPC
	extern void arch_discover_root(void);
	arch_discover_root();
#endif /* CONFIG_ALL_PPC */
#ifdef CONFIG_BLK_DEV_INITRD
	if (!initrd_start)
		mount_initrd = 0;
	real_root_dev = ROOT_DEV;
#endif
	sys_mkdir("/dev", 0700);
	sys_mkdir("/root", 0700);
	sys_mknod("/dev/console", S_IFCHR|0600, MKDEV(TTYAUX_MAJOR, 1));
#ifdef CONFIG_DEVFS_FS
	sys_mount("devfs", "/dev", "devfs", 0, NULL);
	do_devfs = 1;
#endif

	create_dev("/dev/root", ROOT_DEV, NULL);
	if (mount_initrd) {
		if (initrd_load() && ROOT_DEV != MKDEV(RAMDISK_MAJOR, 0)) {
			handle_initrd();
			goto out;
		}
	} else if (is_floppy && rd_doload && rd_load_disk(0))
		ROOT_DEV = MKDEV(RAMDISK_MAJOR, 0);
	mount_root();
out:
	sys_umount("/dev", 0);
	sys_mount(".", "/", NULL, MS_MOVE, NULL);
	sys_chroot(".");
	mount_devfs_fs ();
}

#if defined(BUILD_CRAMDISK) && defined(CONFIG_BLK_DEV_RAM)

/*
 * gzip declarations
 */

#define OF(args)  args

#ifndef memzero
#define memzero(s, n)     memset ((s), 0, (n))
#endif

typedef unsigned char  uch;
typedef unsigned short ush;
typedef unsigned long  ulg;

#define INBUFSIZ 4096
#define WSIZE 0x8000    /* window size--must be a power of two, and */
			/*  at least 32K for zip's deflate method */

static uch *inbuf;
static uch *window;

static unsigned insize;  /* valid bytes in inbuf */
static unsigned inptr;   /* index of next byte to be processed in inbuf */
static unsigned outcnt;  /* bytes in output buffer */
static int exit_code;
static long bytes_out;
static int crd_infd, crd_outfd;

#define get_byte()  (inptr < insize ? inbuf[inptr++] : fill_inbuf())
		
/* Diagnostic functions (stubbed out) */
#define Assert(cond,msg)
#define Trace(x)
#define Tracev(x)
#define Tracevv(x)
#define Tracec(c,x)
#define Tracecv(c,x)

#define STATIC static

static int  fill_inbuf(void);
static void flush_window(void);
static void *malloc(int size);
static void free(void *where);
static void error(char *m);
static void gzip_mark(void **);
static void gzip_release(void **);

#include "../lib/inflate.c"

static void __init *malloc(int size)
{
	return kmalloc(size, GFP_KERNEL);
}

static void __init free(void *where)
{
	kfree(where);
}

static void __init gzip_mark(void **ptr)
{
}

static void __init gzip_release(void **ptr)
{
}


/* ===========================================================================
 * Fill the input buffer. This is called only when the buffer is empty
 * and at least one byte is really needed.
 */
static int __init fill_inbuf(void)
{
	if (exit_code) return -1;
	
	insize = read(crd_infd, inbuf, INBUFSIZ);
	if (insize == 0) return -1;

	inptr = 1;

	return inbuf[0];
}

/* ===========================================================================
 * Write the output window window[0..outcnt-1] and update crc and bytes_out.
 * (Used for the decompressed data only.)
 */
static void __init flush_window(void)
{
    ulg c = crc;         /* temporary variable */
    unsigned n;
    uch *in, ch;
    
    write(crd_outfd, window, outcnt);
    in = window;
    for (n = 0; n < outcnt; n++) {
	    ch = *in++;
	    c = crc_32_tab[((int)c ^ ch) & 0xff] ^ (c >> 8);
    }
    crc = c;
    bytes_out += (ulg)outcnt;
    outcnt = 0;
}

static void __init error(char *x)
{
	printk(KERN_ERR "%s", x);
	exit_code = 1;
}

static int __init crd_load(int in_fd, int out_fd)
{
	int result;

	insize = 0;		/* valid bytes in inbuf */
	inptr = 0;		/* index of next byte to be processed in inbuf */
	outcnt = 0;		/* bytes in output buffer */
	exit_code = 0;
	bytes_out = 0;
	crc = (ulg)0xffffffffL; /* shift register contents */

	crd_infd = in_fd;
	crd_outfd = out_fd;
	inbuf = kmalloc(INBUFSIZ, GFP_KERNEL);
	if (inbuf == 0) {
		printk(KERN_ERR "RAMDISK: Couldn't allocate gzip buffer\n");
		return -1;
	}
	window = kmalloc(WSIZE, GFP_KERNEL);
	if (window == 0) {
		printk(KERN_ERR "RAMDISK: Couldn't allocate gzip window\n");
		kfree(inbuf);
		return -1;
	}
	makecrc();
	result = gunzip();
	kfree(inbuf);
	kfree(window);
	return result;
}

#endif  /* BUILD_CRAMDISK && CONFIG_BLK_DEV_RAM */<|MERGE_RESOLUTION|>--- conflicted
+++ resolved
@@ -232,17 +232,7 @@
 	{ "ataraid/d15p",0x72F0 },
 #if defined(CONFIG_XENOLINUX_BLOCK)
         { "xhda",    0x7B00 },
-<<<<<<< HEAD
-        { "xhdb",    0x7C00 },
-        { "xhdc",    0x7D00 },
-        { "xhdd",    0x7E00 },
-        { "vhda",    0xEA00 },
-        { "vhdb",    0xEB00 },
-        { "vhdc",    0xEC00 },
-        { "vhdd",    0xED00 },
-=======
         { "xsda",    0x8500 },
->>>>>>> 8e06473c
 #endif
 	{ "nftla", 0x5d00 },
 	{ "nftlb", 0x5d10 },
