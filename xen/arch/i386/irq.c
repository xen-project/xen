/*
 *	linux/arch/i386/kernel/irq.c
 *
 *	Copyright (C) 1992, 1998 Linus Torvalds, Ingo Molnar
 *
 * This file contains the code used by various IRQ handling routines:
 * asking for different IRQ's should be done through these routines
 * instead of just grabbing them. Thus setup_irqs with different IRQ numbers
 * shouldn't result in any weird surprises, and installing new handlers
 * should be easier.
 */

/*
 * (mostly architecture independent, will move to kernel/irq.c in 2.5.)
 *
 * IRQs are in fact implemented a bit like signal handlers for the kernel.
 * Naturally it's not a 1:1 relation, but there are similarities.
 */

#include <xeno/config.h>
#include <xeno/init.h>
#include <xeno/errno.h>
#include <xeno/sched.h>
#include <xeno/interrupt.h>
#include <xeno/irq.h>
#include <xeno/slab.h>

#include <asm/msr.h>
#include <asm/hardirq.h>
#include <asm/ptrace.h>
#include <asm/atomic.h>
#include <asm/io.h>
#include <asm/smp.h>
#include <asm/system.h>
#include <asm/bitops.h>
#include <asm/pgalloc.h>
#include <xeno/delay.h>

#include <xeno/perfc.h>

/*
 * Linux has a controller-independent x86 interrupt architecture.
 * every controller has a 'controller-template', that is used
 * by the main code to do the right thing. Each driver-visible
 * interrupt source is transparently wired to the apropriate
 * controller. Thus drivers need not be aware of the
 * interrupt-controller.
 *
 * Various interrupt controllers we handle: 8259 PIC, SMP IO-APIC,
 * PIIX4's internal 8259 PIC and SGI's Visual Workstation Cobalt (IO-)APIC.
 * (IO-APICs assumed to be messaging to Pentium local-APICs)
 *
 * the code is designed to be easily extended with new/different
 * interrupt controllers, without having to do assembly magic.
 */

/*
 * Controller mappings for all interrupt sources:
 */
irq_desc_t irq_desc[NR_IRQS] __cacheline_aligned =
{ [0 ... NR_IRQS-1] = { 0, &no_irq_type, NULL, 0, SPIN_LOCK_UNLOCKED}};

/*
 * Special irq handlers.
 */

void no_action(int cpl, void *dev_id, struct pt_regs *regs) { }

/*
 * Generic no controller code
 */

static void enable_none(unsigned int irq) { }
static unsigned int startup_none(unsigned int irq) { return 0; }
static void disable_none(unsigned int irq) { }
static void ack_none(unsigned int irq)
{
/*
 * 'what should we do if we get a hw irq event on an illegal vector'.
 * each architecture has to answer this themselves, it doesnt deserve
 * a generic callback i think.
 */
#if CONFIG_X86
    printk("unexpected IRQ trap at vector %02x\n", irq);
#ifdef CONFIG_X86_LOCAL_APIC
    /*
	 * Currently unexpected vectors happen only on SMP and APIC.
	 * We _must_ ack these because every local APIC has only N
	 * irq slots per priority level, and a 'hanging, unacked' IRQ
	 * holds up an irq slot - in excessive cases (when multiple
	 * unexpected vectors occur) that might lock up the APIC
	 * completely.
	 */
    ack_APIC_irq();
#endif
#endif
}

/* startup is the same as "enable", shutdown is same as "disable" */
#define shutdown_none	disable_none
#define end_none	enable_none

struct hw_interrupt_type no_irq_type = {
    "none",
    startup_none,
    shutdown_none,
    enable_none,
    disable_none,
    ack_none,
    end_none
};

atomic_t irq_err_count;
#ifdef CONFIG_X86_IO_APIC
#ifdef APIC_MISMATCH_DEBUG
atomic_t irq_mis_count;
#endif
#endif

/*
 * Generic, controller-independent functions:
 */

/*
 * Global interrupt locks for SMP. Allow interrupts to come in on any
 * CPU, yet make cli/sti act globally to protect critical regions..
 */

#ifdef CONFIG_SMP
unsigned char global_irq_holder = 0xff;
unsigned volatile long global_irq_lock; /* pendantic: long for set_bit --RR */
	
#define MAXCOUNT 100000000

/*
 * I had a lockup scenario where a tight loop doing
 * spin_unlock()/spin_lock() on CPU#1 was racing with
 * spin_lock() on CPU#0. CPU#0 should have noticed spin_unlock(), but
 * apparently the spin_unlock() information did not make it
 * through to CPU#0 ... nasty, is this by design, do we have to limit
 * 'memory update oscillation frequency' artificially like here?
 *
 * Such 'high frequency update' races can be avoided by careful design, but
 * some of our major constructs like spinlocks use similar techniques,
 * it would be nice to clarify this issue. Set this define to 0 if you
 * want to check whether your system freezes.  I suspect the delay done
 * by SYNC_OTHER_CORES() is in correlation with 'snooping latency', but
 * i thought that such things are guaranteed by design, since we use
 * the 'LOCK' prefix.
 */
#define SUSPECTED_CPU_OR_CHIPSET_BUG_WORKAROUND 0

#if SUSPECTED_CPU_OR_CHIPSET_BUG_WORKAROUND
# define SYNC_OTHER_CORES(x) udelay(x+1)
#else
/*
 * We have to allow irqs to arrive between __sti and __cli
 */
# define SYNC_OTHER_CORES(x) __asm__ __volatile__ ("nop")
#endif

static inline void wait_on_irq(int cpu)
{
    for (;;) {

        /*
         * Wait until all interrupts are gone. Wait
         * for bottom half handlers unless we're
         * already executing in one..
         */
        if (!irqs_running())
            if (local_bh_count(cpu) || !spin_is_locked(&global_bh_lock))
                break;

        /* Duh, we have to loop. Release the lock to avoid deadlocks */
        clear_bit(0,&global_irq_lock);

        for (;;) {
            __sti();
            SYNC_OTHER_CORES(cpu);
            __cli();
            if (irqs_running())
                continue;
            if (global_irq_lock)
                continue;
            if (!local_bh_count(cpu) && spin_is_locked(&global_bh_lock))
                continue;
            if (!test_and_set_bit(0,&global_irq_lock))
                break;
        }
    }
}

/*
 * This is called when we want to synchronize with
 * interrupts. We may for example tell a device to
 * stop sending interrupts: but to make sure there
 * are no interrupts that are executing on another
 * CPU we need to call this function.
 */
void synchronize_irq(void)
{
    if (irqs_running()) {
        /* Stupid approach */
        cli();
        sti();
    }
}

static inline void get_irqlock(int cpu)
{
    if (test_and_set_bit(0,&global_irq_lock)) {
        /* do we already hold the lock? */
        if ((unsigned char) cpu == global_irq_holder)
            return;
        /* Uhhuh.. Somebody else got it. Wait.. */
        do {
            do {
                rep_nop();
            } while (test_bit(0,&global_irq_lock));
        } while (test_and_set_bit(0,&global_irq_lock));		
    }
    /* 
     * We also to make sure that nobody else is running
     * in an interrupt context. 
     */
    wait_on_irq(cpu);

    /*
     * Ok, finally..
     */
    global_irq_holder = cpu;
}

#define EFLAGS_IF_SHIFT 9

/*
 * A global "cli()" while in an interrupt context
 * turns into just a local cli(). Interrupts
 * should use spinlocks for the (very unlikely)
 * case that they ever want to protect against
 * each other.
 *
 * If we already have local interrupts disabled,
 * this will not turn a local disable into a
 * global one (problems with spinlocks: this makes
 * save_flags+cli+sti usable inside a spinlock).
 */
void __global_cli(void)
{
    unsigned int flags;

    __save_flags(flags);
    if (flags & (1 << EFLAGS_IF_SHIFT)) {
        int cpu = smp_processor_id();
        __cli();
        if (!local_irq_count(cpu))
            get_irqlock(cpu);
    }
}

void __global_sti(void)
{
    int cpu = smp_processor_id();

    if (!local_irq_count(cpu))
        release_irqlock(cpu);
    __sti();
}

/*
 * SMP flags value to restore to:
 * 0 - global cli
 * 1 - global sti
 * 2 - local cli
 * 3 - local sti
 */
unsigned long __global_save_flags(void)
{
    int retval;
    int local_enabled;
    unsigned long flags;
    int cpu = smp_processor_id();

    __save_flags(flags);
    local_enabled = (flags >> EFLAGS_IF_SHIFT) & 1;
    /* default to local */
    retval = 2 + local_enabled;

    /* check for global flags if we're not in an interrupt */
    if (!local_irq_count(cpu)) {
        if (local_enabled)
            retval = 1;
        if (global_irq_holder == cpu)
            retval = 0;
    }
    return retval;
}

void __global_restore_flags(unsigned long flags)
{
    switch (flags) {
    case 0:
        __global_cli();
        break;
    case 1:
        __global_sti();
        break;
    case 2:
        __cli();
        break;
    case 3:
        __sti();
        break;
    default:
        printk("global_restore_flags: %08lx (%08lx)\n",
               flags, (&flags)[-1]);
    }
}

#endif

/*
 * This should really return information about whether
 * we should do bottom half handling etc. Right now we
 * end up _always_ checking the bottom half, which is a
 * waste of time and is not what some drivers would
 * prefer.
 */
int handle_IRQ_event(unsigned int irq, struct pt_regs * regs, struct irqaction * action)
{
    int status;
    int cpu = smp_processor_id();

    irq_enter(cpu, irq);

    status = 1;	/* Force the "do bottom halves" bit */

    if (!(action->flags & SA_INTERRUPT))
        __sti();

    do {
        status |= action->flags;
        action->handler(irq, action->dev_id, regs);
        action = action->next;
    } while (action);

    __cli();

    irq_exit(cpu, irq);

    return status;
}

/*
 * Generic enable/disable code: this just calls
 * down into the PIC-specific version for the actual
 * hardware disable after having gotten the irq
 * controller lock. 
 */
 
/**
 *	disable_irq_nosync - disable an irq without waiting
 *	@irq: Interrupt to disable
 *
 *	Disable the selected interrupt line.  Disables and Enables are
 *	nested.
 *	Unlike disable_irq(), this function does not ensure existing
 *	instances of the IRQ handler have completed before returning.
 *
 *	This function may be called from IRQ context.
 */
 
inline void disable_irq_nosync(unsigned int irq)
{
    irq_desc_t *desc = irq_desc + irq;
    unsigned long flags;

    spin_lock_irqsave(&desc->lock, flags);
    if (!desc->depth++) {
        desc->status |= IRQ_DISABLED;
        desc->handler->disable(irq);
    }
    spin_unlock_irqrestore(&desc->lock, flags);
}

/**
 *	disable_irq - disable an irq and wait for completion
 *	@irq: Interrupt to disable
 *
 *	Disable the selected interrupt line.  Enables and Disables are
 *	nested.
 *	This function waits for any pending IRQ handlers for this interrupt
 *	to complete before returning. If you use this function while
 *	holding a resource the IRQ handler may need you will deadlock.
 *
 *	This function may be called - with care - from IRQ context.
 */
 
void disable_irq(unsigned int irq)
{
    disable_irq_nosync(irq);

    if (!local_irq_count(smp_processor_id())) {
        do {
            barrier();
            cpu_relax();
        } while (irq_desc[irq].status & IRQ_INPROGRESS);
    }
}

/**
 *	enable_irq - enable handling of an irq
 *	@irq: Interrupt to enable
 *
 *	Undoes the effect of one call to disable_irq().  If this
 *	matches the last disable, processing of interrupts on this
 *	IRQ line is re-enabled.
 *
 *	This function may be called from IRQ context.
 */
 
void enable_irq(unsigned int irq)
{
    irq_desc_t *desc = irq_desc + irq;
    unsigned long flags;

    spin_lock_irqsave(&desc->lock, flags);
    switch (desc->depth) {
    case 1: {
        unsigned int status = desc->status & ~IRQ_DISABLED;
        desc->status = status;
        if ((status & (IRQ_PENDING | IRQ_REPLAY)) == IRQ_PENDING) {
            desc->status = status | IRQ_REPLAY;
            hw_resend_irq(desc->handler,irq);
        }
        desc->handler->enable(irq);
        /* fall-through */
    }
    default:
        desc->depth--;
        break;
    case 0:
        printk("enable_irq(%u) unbalanced from %p\n", irq,
               __builtin_return_address(0));
    }
    spin_unlock_irqrestore(&desc->lock, flags);
}

/*
 * do_IRQ handles all normal device IRQ's (the special
 * SMP cross-CPU interrupts have their own specific
 * handlers).
 */
asmlinkage unsigned int do_IRQ(struct pt_regs regs)
{	
    /* 
     * We ack quickly, we don't want the irq controller
     * thinking we're snobs just because some other CPU has
     * disabled global interrupts (we have already done the
     * INT_ACK cycles, it's too late to try to pretend to the
     * controller that we aren't taking the interrupt).
     *
     * 0 return value means that this irq is already being
     * handled by some other CPU. (or is disabled)
     */
    int irq = regs.orig_eax & 0xff; /* high bits used in ret_from_ code  */
    int cpu = smp_processor_id();
    irq_desc_t *desc = irq_desc + irq;
    struct irqaction * action;
    unsigned int status;

    u32     cc_start, cc_end;

    perfc_incra(irqs, cpu);
    rdtscl(cc_start);

    spin_lock(&desc->lock);
    desc->handler->ack(irq);
    /*
      REPLAY is when Linux resends an IRQ that was dropped earlier
      WAITING is used by probe to mark irqs that are being tested
    */
    status = desc->status & ~(IRQ_REPLAY | IRQ_WAITING);
    status |= IRQ_PENDING; /* we _want_ to handle it */

	/*
	 * If the IRQ is disabled for whatever reason, we cannot
	 * use the action we have.
	 */
    action = NULL;
    if (!(status & (IRQ_DISABLED | IRQ_INPROGRESS))) {
        action = desc->action;
        status &= ~IRQ_PENDING; /* we commit to handling */
        status |= IRQ_INPROGRESS; /* we are handling it */
    }
    desc->status = status;

	/*
	 * If there is no IRQ handler or it was disabled, exit early.
	   Since we set PENDING, if another processor is handling
	   a different instance of this same irq, the other processor
	   will take care of it.
	 */
    if (!action)
        goto out;

	/*
	 * Edge triggered interrupts need to remember
	 * pending events.
	 * This applies to any hw interrupts that allow a second
	 * instance of the same irq to arrive while we are in do_IRQ
	 * or in the handler. But the code here only handles the _second_
	 * instance of the irq, not the third or fourth. So it is mostly
	 * useful for irq hardware that does not mask cleanly in an
	 * SMP environment.
	 */
    for (;;) {
        spin_unlock(&desc->lock);
        handle_IRQ_event(irq, &regs, action);
        spin_lock(&desc->lock);
		
        if (!(desc->status & IRQ_PENDING))
            break;
        desc->status &= ~IRQ_PENDING;
    }
    desc->status &= ~IRQ_INPROGRESS;
 out:
    /*
	 * The ->end() handler has to deal with interrupts which got
	 * disabled while the handler was running.
	 */
    desc->handler->end(irq);
    spin_unlock(&desc->lock);

    if (softirq_pending(cpu))
        do_softirq();

    rdtscl(cc_end);
<<<<<<< HEAD
    perfc_adda(irq_time, cpu, cc_end - cc_start);
=======

    if(!action || (!(action->flags & SA_NOPROFILE)) )
        perfc_adda(irq_time, cpu, cc_end - cc_start);
>>>>>>> f9e443af

    return 1;
}

/**
 *	request_irq - allocate an interrupt line
 *	@irq: Interrupt line to allocate
 *	@handler: Function to be called when the IRQ occurs
 *	@irqflags: Interrupt type flags
 *	@devname: An ascii name for the claiming device
 *	@dev_id: A cookie passed back to the handler function
 *
 *	This call allocates interrupt resources and enables the
 *	interrupt line and IRQ handling. From the point this
 *	call is made your handler function may be invoked. Since
 *	your handler function must clear any interrupt the board 
 *	raises, you must take care both to initialise your hardware
 *	and to set up the interrupt handler in the right order.
 *
 *	Dev_id must be globally unique. Normally the address of the
 *	device data structure is used as the cookie. Since the handler
 *	receives this value it makes sense to use it.
 *
 *	If your interrupt is shared you must pass a non NULL dev_id
 *	as this is required when freeing the interrupt.
 *
 *	Flags:
 *
 *	SA_SHIRQ		Interrupt is shared
 *
 *	SA_INTERRUPT		Disable local interrupts while processing
 */
 
int request_irq(unsigned int irq, 
		void (*handler)(int, void *, struct pt_regs *),
		unsigned long irqflags, 
		const char * devname,
		void *dev_id)
{
    int retval;
    struct irqaction * action;

    if (irq >= NR_IRQS)
        return -EINVAL;
    if (!handler)
        return -EINVAL;

    action = (struct irqaction *)
        kmalloc(sizeof(struct irqaction), GFP_KERNEL);
    if (!action)
        return -ENOMEM;

    action->handler = handler;
    action->flags = irqflags;
    action->mask = 0;
    action->name = devname;
    action->next = NULL;
    action->dev_id = dev_id;

    retval = setup_irq(irq, action);
    if (retval)
        kfree(action);

    return retval;
}

/**
 *	free_irq - free an interrupt
 *	@irq: Interrupt line to free
 *	@dev_id: Device identity to free
 *
 *	Remove an interrupt handler. The handler is removed and if the
 *	interrupt line is no longer in use by any driver it is disabled.
 *	On a shared IRQ the caller must ensure the interrupt is disabled
 *	on the card it drives before calling this function. The function
 *	does not return until any executing interrupts for this IRQ
 *	have completed.
 *
 *	This function may be called from interrupt context. 
 *
 *	Bugs: Attempting to free an irq in a handler for the same irq hangs
 *	      the machine.
 */
 
void free_irq(unsigned int irq, void *dev_id)
{
    irq_desc_t *desc;
    struct irqaction **p;
    unsigned long flags;

    if (irq >= NR_IRQS)
        return;

    desc = irq_desc + irq;
    spin_lock_irqsave(&desc->lock,flags);
    p = &desc->action;
    for (;;) {
        struct irqaction * action = *p;
        if (action) {
            struct irqaction **pp = p;
            p = &action->next;
            if (action->dev_id != dev_id)
                continue;

            /* Found it - now remove it from the list of entries */
            *pp = action->next;
            if (!desc->action) {
                desc->status |= IRQ_DISABLED;
                desc->handler->shutdown(irq);
            }
            spin_unlock_irqrestore(&desc->lock,flags);

#ifdef CONFIG_SMP
            /* Wait to make sure it's not being used on another CPU */
            while (desc->status & IRQ_INPROGRESS) {
                barrier();
                cpu_relax();
            }
#endif
            kfree(action);
            return;
        }
        printk("Trying to free free IRQ%d\n",irq);
        spin_unlock_irqrestore(&desc->lock,flags);
        return;
    }
}

/*
 * IRQ autodetection code..
 *
 * This depends on the fact that any interrupt that
 * comes in on to an unassigned handler will get stuck
 * with "IRQ_WAITING" cleared and the interrupt
 * disabled.
 */

static spinlock_t probe_sem = SPIN_LOCK_UNLOCKED;

/**
 *	probe_irq_on	- begin an interrupt autodetect
 *
 *	Commence probing for an interrupt. The interrupts are scanned
 *	and a mask of potential interrupt lines is returned.
 *
 */
 
unsigned long probe_irq_on(void)
{
    unsigned int i;
    irq_desc_t *desc;
    unsigned long val;
    unsigned long s=0, e=0;

    spin_lock(&probe_sem);
    /* 
     * something may have generated an irq long ago and we want to
     * flush such a longstanding irq before considering it as spurious. 
     */
    for (i = NR_IRQS-1; i > 0; i--)  {
        desc = irq_desc + i;

        spin_lock_irq(&desc->lock);
        if (!irq_desc[i].action) 
            irq_desc[i].handler->startup(i);
        spin_unlock_irq(&desc->lock);
    }

    /* Wait for longstanding interrupts to trigger (20ms delay). */
    rdtscl(s);
    do {
        synchronize_irq();
        rdtscl(e);
    } while ( ((e-s)/ticks_per_usec) < 20000 );

    /*
     * enable any unassigned irqs
     * (we must startup again here because if a longstanding irq
     * happened in the previous stage, it may have masked itself)
     */
    for (i = NR_IRQS-1; i > 0; i--) {
        desc = irq_desc + i;

        spin_lock_irq(&desc->lock);
        if (!desc->action) {
            desc->status |= IRQ_AUTODETECT | IRQ_WAITING;
            if (desc->handler->startup(i))
                desc->status |= IRQ_PENDING;
        }
        spin_unlock_irq(&desc->lock);
    }

    /*
     * Wait for spurious interrupts to trigger (100ms delay). 
     */
    rdtscl(s);
    do {
        synchronize_irq();
        rdtscl(e);
    } while ( ((e-s)/ticks_per_usec) < 100000 );

    /*
     * Now filter out any obviously spurious interrupts
     */
    val = 0;
    for (i = 0; i < NR_IRQS; i++) {
        irq_desc_t *desc = irq_desc + i;
        unsigned int status;

        spin_lock_irq(&desc->lock);
        status = desc->status;

        if (status & IRQ_AUTODETECT) {
            /* It triggered already - consider it spurious. */
            if (!(status & IRQ_WAITING)) {
                desc->status = status & ~IRQ_AUTODETECT;
                desc->handler->shutdown(i);
            } else
                if (i < 32)
                    val |= 1 << i;
        }
        spin_unlock_irq(&desc->lock);
    }

    return val;
}

/*
 * Return a mask of triggered interrupts (this
 * can handle only legacy ISA interrupts).
 */
 
/**
 *	probe_irq_mask - scan a bitmap of interrupt lines
 *	@val:	mask of interrupts to consider
 *
 *	Scan the ISA bus interrupt lines and return a bitmap of
 *	active interrupts. The interrupt probe logic state is then
 *	returned to its previous value.
 *
 *	Note: we need to scan all the irq's even though we will
 *	only return ISA irq numbers - just so that we reset them
 *	all to a known state.
 */
unsigned int probe_irq_mask(unsigned long val)
{
    int i;
    unsigned int mask;

    mask = 0;
    for (i = 0; i < NR_IRQS; i++) {
        irq_desc_t *desc = irq_desc + i;
        unsigned int status;

        spin_lock_irq(&desc->lock);
        status = desc->status;

        if (status & IRQ_AUTODETECT) {
            if (i < 16 && !(status & IRQ_WAITING))
                mask |= 1 << i;

            desc->status = status & ~IRQ_AUTODETECT;
            desc->handler->shutdown(i);
        }
        spin_unlock_irq(&desc->lock);
    }
    spin_unlock(&probe_sem);

    return mask & val;
}

/*
 * Return the one interrupt that triggered (this can
 * handle any interrupt source).
 */

/**
 *	probe_irq_off	- end an interrupt autodetect
 *	@val: mask of potential interrupts (unused)
 *
 *	Scans the unused interrupt lines and returns the line which
 *	appears to have triggered the interrupt. If no interrupt was
 *	found then zero is returned. If more than one interrupt is
 *	found then minus the first candidate is returned to indicate
 *	their is doubt.
 *
 *	The interrupt probe logic state is returned to its previous
 *	value.
 *
 *	BUGS: When used in a module (which arguably shouldnt happen)
 *	nothing prevents two IRQ probe callers from overlapping. The
 *	results of this are non-optimal.
 */
 
int probe_irq_off(unsigned long val)
{
    int i, irq_found, nr_irqs;

    nr_irqs = 0;
    irq_found = 0;
    for (i = 0; i < NR_IRQS; i++) {
        irq_desc_t *desc = irq_desc + i;
        unsigned int status;

        spin_lock_irq(&desc->lock);
        status = desc->status;

        if (status & IRQ_AUTODETECT) {
            if (!(status & IRQ_WAITING)) {
                if (!nr_irqs)
                    irq_found = i;
                nr_irqs++;
            }
            desc->status = status & ~IRQ_AUTODETECT;
            desc->handler->shutdown(i);
        }
        spin_unlock_irq(&desc->lock);
    }
    spin_unlock(&probe_sem);

    if (nr_irqs > 1)
        irq_found = -irq_found;
    return irq_found;
}

/* this was setup_x86_irq but it seems pretty generic */
int setup_irq(unsigned int irq, struct irqaction * new)
{
    int shared = 0;
    unsigned long flags;
    struct irqaction *old, **p;
    irq_desc_t *desc = irq_desc + irq;

    /*
     * The following block of code has to be executed atomically
     */
    spin_lock_irqsave(&desc->lock,flags);
    p = &desc->action;
    if ((old = *p) != NULL) {
        /* Can't share interrupts unless both agree to */
        if (!(old->flags & new->flags & SA_SHIRQ)) {
            spin_unlock_irqrestore(&desc->lock,flags);
            return -EBUSY;
        }

        /* add new interrupt at end of irq queue */
        do {
            p = &old->next;
            old = *p;
        } while (old);
        shared = 1;
    }

    *p = new;

    if (!shared) {
        desc->depth = 0;
        desc->status &= ~(IRQ_DISABLED | IRQ_AUTODETECT | IRQ_WAITING);
        desc->handler->startup(irq);
    }
    spin_unlock_irqrestore(&desc->lock,flags);

    return 0;
}<|MERGE_RESOLUTION|>--- conflicted
+++ resolved
@@ -537,13 +537,9 @@
         do_softirq();
 
     rdtscl(cc_end);
-<<<<<<< HEAD
-    perfc_adda(irq_time, cpu, cc_end - cc_start);
-=======
 
     if(!action || (!(action->flags & SA_NOPROFILE)) )
         perfc_adda(irq_time, cpu, cc_end - cc_start);
->>>>>>> f9e443af
 
     return 1;
 }
