/******************************************************************************
 * memory.c
 * 
 * Copyright (c) 2002 K A Fraser
 * 
 * A description of the page table API:
 * 
 * Domains trap to process_page_updates with a list of update requests.
 * This is a list of (ptr, val) pairs, where the requested operation
 * is *ptr = val.
 * 
 * Reference counting of pages:
 * ----------------------------
 * Each page has two refcounts: tot_count and type_count.
 * 
 * TOT_COUNT is the obvious reference count. It counts all uses of a
 * physical page frame by a domain, including uses as a page directory,
 * a page table, or simple mappings via a PTE. This count prevents a
 * domain from releasing a frame back to the hypervisor's free pool when
 * it is still referencing it!
 * 
 * TYPE_COUNT is more subtle. A frame can be put to one of three
 * mutually-exclusive uses: it might be used as a page directory, or a
 * page table, or it may be mapped writeable by the domain [of course, a
 * frame may not be used in any of these three ways!].
 * So, type_count is a count of the number of times a frame is being 
 * referred to in its current incarnation. Therefore, a page can only
 * change its type when its type count is zero.
 * 
 * Pinning the page type:
 * ----------------------
 * The type of a page can be pinned/unpinned with the commands
 * PGEXT_[UN]PIN_L?_TABLE. Each page can be pinned exactly once (that is,
 * pinning is not reference counted, so it can't be nested).
 * This is useful to prevent a page's type count falling to zero, at which
 * point safety checks would need to be carried out next time the count
 * is increased again.
 * 
 * A further note on writeable page mappings:
 * ------------------------------------------
 * For simplicity, the count of writeable mappings for a page may not
 * correspond to reality. The 'writeable count' is incremented for every
 * PTE which maps the page with the _PAGE_RW flag set. However, for
 * write access to be possible the page directory entry must also have
 * its _PAGE_RW bit set. We do not check this as it complicates the 
 * reference counting considerably [consider the case of multiple
 * directory entries referencing a single page table, some with the RW
 * bit set, others not -- it starts getting a bit messy].
 * In normal use, this simplification shouldn't be a problem.
 * However, the logic can be added if required.
 * 
 * One more note on read-only page mappings:
 * -----------------------------------------
 * We want domains to be able to map pages for read-only access. The
 * main reason is that page tables and directories should be readable
 * by a domain, but it would not be safe for them to be writeable.
 * However, domains have free access to rings 1 & 2 of the Intel
 * privilege model. In terms of page protection, these are considered
 * to be part of 'supervisor mode'. The WP bit in CR0 controls whether
 * read-only restrictions are respected in supervisor mode -- if the 
 * bit is clear then any mapped page is writeable.
 * 
 * We get round this by always setting the WP bit and disallowing 
 * updates to it. This is very unlikely to cause a problem for guest
 * OS's, which will generally use the WP bit to simplify copy-on-write
 * implementation (in that case, OS wants a fault when it writes to
 * an application-supplied buffer).
 */


/*
 * THE FOLLOWING ARE ISSUES IF GUEST OPERATING SYSTEMS BECOME SMP-CAPABLE.
 * [THAT IS, THEY'RE NOT A PROBLEM NOW, AND MAY NOT EVER BE.]
 * -----------------------------------------------------------------------
 * 
 * *********
 * UPDATE 15/7/02: Interface has changed --updates now specify physical
 * address of page-table entry, rather than specifying a virtual address,
 * so hypervisor no longer "walks" the page tables. Therefore the 
 * solution below cannot work. Another possibility is to add a new entry
 * to our "struct page" which says to which top-level page table each
 * lower-level page table or writeable mapping belongs. If it belongs to more
 * than one, we'd probably just flush on all processors running the domain.
 * *********
 * 
 * ** 1 **
 * The problem involves creating new page tables which might be mapped 
 * writeable in the TLB of another processor. As an example, a domain might be 
 * running in two contexts (ie. on two processors) simultaneously, using the 
 * same top-level page table in both contexts. Now, if context 1 sends an 
 * update request [make page P read-only, add a reference to page P as a page 
 * table], that will succeed if there was only one writeable mapping of P. 
 * However, that mapping may persist in the TLB of context 2.
 * 
 * Solution: when installing a new page table, we must flush foreign TLBs as
 * necessary. Naive solution is to flush on any processor running our domain.
 * Cleverer solution is to flush on any processor running same top-level page
 * table, but this will sometimes fail (consider two different top-level page
 * tables which have a shared lower-level page table).
 * 
 * A better solution: when squashing a write reference, check how many times
 * that lowest-level table entry is referenced by ORing refcounts of tables
 * down the page-table hierarchy. If results is != 1, we require flushing all
 * instances of current domain if a new table is installed (because the
 * lowest-level entry may be referenced by many top-level page tables).
 * However, common case will be that result == 1, so we only need to flush
 * processors with the same top-level page table. Make choice at
 * table-installation time based on a `flush_level' flag, which is
 * FLUSH_NONE, FLUSH_PAGETABLE, FLUSH_DOMAIN. A flush reduces this
 * to FLUSH_NONE, while squashed write mappings can only promote up
 * to more aggressive flush types.
 * 
 * ** 2 **
 * Same problem occurs when removing a page table, at level 1 say, then
 * making it writeable. Need a TLB flush between otherwise another processor
 * might write an illegal mapping into the old table, while yet another
 * processor can use the illegal mapping because of a stale level-2 TLB
 * entry. So, removal of a table reference sets 'flush_level' appropriately,
 * and a flush occurs on next addition of a fresh write mapping.
 * 
 * BETTER SOLUTION FOR BOTH 1 AND 2:
 * When type_refcnt goes to zero, leave old type in place (don't set to
 * PGT_none). Then, only flush if making a page table of a page with
 * (cnt=0,type=PGT_writeable), or when adding a write mapping for a page
 * with (cnt=0, type=PGT_pagexxx). A TLB flush will cause all pages
 * with refcnt==0 to be reset to PGT_none. Need an array for the purpose,
 * added to when a type_refcnt goes to zero, and emptied on a TLB flush.
 * Either have per-domain table, or force TLB flush at end of each
 * call to 'process_page_updates'.
 * Most OSes will always keep a writeable reference hanging around, and
 * page table structure is fairly static, so this mechanism should be
 * fairly cheap.
 * 
 * MAYBE EVEN BETTER? [somewhat dubious: not for first cut of the code]:
 * If we need to force an intermediate flush, those other processors
 * spin until we complete, then do a single TLB flush. They can spin on
 * the lock protecting 'process_page_updates', and continue when that
 * is freed. Saves cost of setting up and servicing an IPI: later
 * communication is synchronous. Processors trying to install the domain
 * or domain&pagetable would also enter the spin.
 * 
 * ** 3 **
 * Indeed, this problem generalises to reusing page tables at different
 * levels of the hierarchy (conceptually, the guest OS can use the
 * hypervisor to introduce illegal table entries by proxy). Consider
 * unlinking a level-1 page table and reintroducing at level 2 with no
 * TLB flush. Hypervisor can add a reference to some other level-1 table
 * with the RW bit set. This is fine in the level-2 context, but some
 * other processor may still be using that table in level-1 context
 * (due to a stale TLB entry). At level 1 it may look like the
 * processor has write access to the other level-1 page table! Therefore
 * can add illegal values there with impunity :-(
 * 
 * Fortunately, the solution above generalises to this extended problem.
 */

/*
 * UPDATE 12.11.02.: We no longer have struct page and mem_map. These
 * have been replaced by struct pfn_info and frame_table respectively.
 * 
 * system_free_list is a list_head linking all system owned free pages.
 * it is initialized in init_frametable.
 *
 * Boris Dragovic.
 */
 
#include <xeno/config.h>
#include <xeno/init.h>
#include <xeno/lib.h>
#include <xeno/mm.h>
#include <xeno/sched.h>
#include <xeno/errno.h>
#include <asm/page.h>
#include <asm/flushtlb.h>
#include <asm/io.h>
#include <asm/uaccess.h>
#include <asm/domain_page.h>

#if 1
#define MEM_LOG(_f, _a...) printk("DOM%d: (file=memory.c, line=%d) " _f "\n", current->domain, __LINE__, ## _a )
#else
#define MEM_LOG(_f, _a...) ((void)0)
#endif

/* Domain 0 is allowed to submit requests on behalf of others. */
#define DOMAIN_OKAY(_f) \
    ((((_f) & PG_domain_mask) == current->domain) || (current->domain == 0))

/* 'get' checks parameter for validity before inc'ing refcnt. */
static int get_l2_table(unsigned long page_nr);
static int get_l1_table(unsigned long page_nr);
static int get_page(unsigned long page_nr, int writeable);
static int inc_page_refcnt(unsigned long page_nr, unsigned int type);
/* 'put' does no checking because if refcnt not zero, entity must be valid. */
static void put_l2_table(unsigned long page_nr);
static void put_l1_table(unsigned long page_nr);
static void put_page(unsigned long page_nr, int writeable);
static int dec_page_refcnt(unsigned long page_nr, unsigned int type);

static int mod_l2_entry(unsigned long, l2_pgentry_t);
static int mod_l1_entry(unsigned long, l1_pgentry_t);

/* frame table size and its size in pages */
frame_table_t * frame_table;
unsigned long frame_table_size;
unsigned long max_page;

struct list_head free_list;
spinlock_t free_list_lock = SPIN_LOCK_UNLOCKED;
unsigned int free_pfns;

static int tlb_flush[NR_CPUS];

/*
 * init_frametable:
 * Initialise per-frame memory information. This goes directly after
 * MAX_MONITOR_ADDRESS in physical memory.
 */
void __init init_frametable(unsigned long nr_pages)
{
    struct pfn_info *pf;
    unsigned long page_index;
    unsigned long flags;

    memset(tlb_flush, 0, sizeof(tlb_flush));

    max_page = nr_pages;
    frame_table_size = nr_pages * sizeof(struct pfn_info);
    frame_table_size = (frame_table_size + PAGE_SIZE - 1) & PAGE_MASK;
    frame_table = (frame_table_t *)FRAMETABLE_VIRT_START;
    memset(frame_table, 0, frame_table_size);

    free_pfns = nr_pages - 
        ((__pa(frame_table) + frame_table_size) >> PAGE_SHIFT);

    /* Put all domain-allocatable memory on a free list. */
    spin_lock_irqsave(&free_list_lock, flags);
    INIT_LIST_HEAD(&free_list);
    for( page_index = (__pa(frame_table) + frame_table_size) >> PAGE_SHIFT; 
         page_index < nr_pages; 
         page_index++ )      
    {
        pf = list_entry(&frame_table[page_index].list, struct pfn_info, list);
        list_add_tail(&pf->list, &free_list);
    }
    spin_unlock_irqrestore(&free_list_lock, flags);
}


/* Return original refcnt, or -1 on error. */
static int inc_page_refcnt(unsigned long page_nr, unsigned int type)
{
    struct pfn_info *page;
    unsigned long flags;

    if ( page_nr >= max_page )
    {
        MEM_LOG("Page out of range (%08lx>%08lx)", page_nr, max_page);
        return -1;
    }
    page = frame_table + page_nr;
    flags = page->flags;
    if ( !DOMAIN_OKAY(flags) )
    {
        MEM_LOG("Bad page domain (%ld)", flags & PG_domain_mask);
        return -1;
    }
    if ( (flags & PG_type_mask) != type )
    {
        if ( page_type_count(page) != 0 )
        {
            MEM_LOG("Page %08lx bad type/count (%08lx!=%08x) cnt=%ld",
                    page_nr << PAGE_SHIFT,
                    flags & PG_type_mask, type, page_type_count(page));
            return -1;
        }

        page->flags |= type;
    }

    get_page_tot(page);
    return get_page_type(page);
}

/* Return new refcnt, or -1 on error. */
static int dec_page_refcnt(unsigned long page_nr, unsigned int type)
{
    struct pfn_info *page;
    int ret;

    if ( page_nr >= max_page )
    {
        MEM_LOG("Page out of range (%08lx>%08lx)", page_nr, max_page);
        return -1;
    }
    page = frame_table + page_nr;
    if ( !DOMAIN_OKAY(page->flags) || 
         ((page->flags & PG_type_mask) != type) ) 
    {
        MEM_LOG("Bad page type/domain (dom=%ld) (type %ld != expected %d)",
                page->flags & PG_domain_mask, page->flags & PG_type_mask,
                type);
        return -1;
    }
    ASSERT(page_type_count(page) != 0);
    if ( (ret = put_page_type(page)) == 0 ) page->flags &= ~PG_type_mask;
    put_page_tot(page);
    return ret;
}


/* We allow a L2 table to map itself, to achieve a linear pagetable. */
/* NB. There's no need for a put_twisted_l2_table() function!! */
static int get_twisted_l2_table(unsigned long entry_pfn, l2_pgentry_t l2e)
{
    unsigned long l2v = l2_pgentry_val(l2e);

    /* Clearly the mapping must be read-only :-) */
    if ( (l2v & _PAGE_RW) )
    {
        MEM_LOG("Attempt to install twisted L2 entry with write permissions");
        return -1;
    }

    /* This is a sufficient final check. */
    if ( (l2v >> PAGE_SHIFT) != entry_pfn )
    {
        MEM_LOG("L2 tables may not map _other_ L2 tables!\n");
        return -1;
    }
    
    /* We don't bump the reference counts. */
    return 0;
}


static int get_l2_table(unsigned long page_nr)
{
    l2_pgentry_t *p_l2_entry, l2_entry;
    int i, ret=0;
   
    ret = inc_page_refcnt(page_nr, PGT_l2_page_table);
    if ( ret != 0 ) return (ret < 0) ? ret : 0;
    
    /* NEW level-2 page table! Deal with every PDE in the table. */
    p_l2_entry = map_domain_mem(page_nr << PAGE_SHIFT);
    for ( i = 0; i < DOMAIN_ENTRIES_PER_L2_PAGETABLE; i++ )
    {
        l2_entry = *p_l2_entry++;
        if ( !(l2_pgentry_val(l2_entry) & _PAGE_PRESENT) ) continue;
        if ( (l2_pgentry_val(l2_entry) & (_PAGE_GLOBAL|_PAGE_PSE)) )
        {
            MEM_LOG("Bad L2 page type settings %04lx",
                    l2_pgentry_val(l2_entry) & (_PAGE_GLOBAL|_PAGE_PSE));
            ret = -1;
            goto out;
        }
        /* Assume we're mapping an L1 table, falling back to twisted L2. */
        ret = get_l1_table(l2_pgentry_to_pagenr(l2_entry));
        if ( ret ) ret = get_twisted_l2_table(page_nr, l2_entry);
        if ( ret ) goto out;
    }
    
    /* Now we simply slap in our high mapping. */
    memcpy(p_l2_entry, 
           idle_pg_table[smp_processor_id()] + DOMAIN_ENTRIES_PER_L2_PAGETABLE,
           HYPERVISOR_ENTRIES_PER_L2_PAGETABLE * sizeof(l2_pgentry_t));
    p_l2_entry[(PERDOMAIN_VIRT_START >> L2_PAGETABLE_SHIFT) -
              DOMAIN_ENTRIES_PER_L2_PAGETABLE] =
        mk_l2_pgentry(__pa(current->mm.perdomain_pt) | __PAGE_HYPERVISOR);

 out:
    unmap_domain_mem(p_l2_entry);
    return ret;
}

static int get_l1_table(unsigned long page_nr)
{
    l1_pgentry_t *p_l1_entry, l1_entry;
    int i, ret;

    /* Update ref count for page pointed at by PDE. */
    ret = inc_page_refcnt(page_nr, PGT_l1_page_table);
    if ( ret != 0 ) return (ret < 0) ? ret : 0;

    /* NEW level-1 page table! Deal with every PTE in the table. */
    p_l1_entry = map_domain_mem(page_nr << PAGE_SHIFT);
    for ( i = 0; i < ENTRIES_PER_L1_PAGETABLE; i++ )
    {
        l1_entry = *p_l1_entry++;
        if ( !(l1_pgentry_val(l1_entry) & _PAGE_PRESENT) ) continue;
        if ( (l1_pgentry_val(l1_entry) &
              (_PAGE_GLOBAL|_PAGE_PAT)) )
        {
            MEM_LOG("Bad L1 page type settings %04lx",
                    l1_pgentry_val(l1_entry) &
                    (_PAGE_GLOBAL|_PAGE_PAT));
            ret = -1;
            goto out;
        }
        ret = get_page(l1_pgentry_to_pagenr(l1_entry),
                       l1_pgentry_val(l1_entry) & _PAGE_RW);
        if ( ret ) goto out;
    }

 out:
    /* Make sure we unmap the right page! */
    unmap_domain_mem(p_l1_entry-1);
    return ret;
}

static int get_page(unsigned long page_nr, int writeable)
{
    struct pfn_info *page;
    unsigned long flags;

    /* Update ref count for page pointed at by PTE. */
    if ( page_nr >= max_page )
    {
        MEM_LOG("Page out of range (%08lx>%08lx)", page_nr, max_page);
        return(-1);
    }
    page = frame_table + page_nr;
    flags = page->flags;
    if ( !DOMAIN_OKAY(flags) )
    {
        MEM_LOG("Bad page domain (%ld)", flags & PG_domain_mask);
        return(-1);
    }

    if ( writeable )
    {
        if ( (flags & PG_type_mask) != PGT_writeable_page )
        {
            if ( page_type_count(page) != 0 )
            {
                MEM_LOG("Bad page type/count (%08lx!=%08x) cnt=%ld",
                        flags & PG_type_mask, PGT_writeable_page,
                        page_type_count(page));
                return(-1);
            }
            page->flags |= PGT_writeable_page;
        }
        get_page_type(page);
    }

    get_page_tot(page);
    
    return(0);
}

static void put_l2_table(unsigned long page_nr)
{
    l2_pgentry_t *p_l2_entry, l2_entry;
    int i;

    if ( dec_page_refcnt(page_nr, PGT_l2_page_table) ) return;

    /* We had last reference to level-2 page table. Free the PDEs. */
    p_l2_entry = map_domain_mem(page_nr << PAGE_SHIFT);
    for ( i = 0; i < DOMAIN_ENTRIES_PER_L2_PAGETABLE; i++ )
    {
        l2_entry = *p_l2_entry++;
        if ( (l2_pgentry_val(l2_entry) & _PAGE_PRESENT) )
            put_l1_table(l2_pgentry_to_pagenr(l2_entry));
    }

    unmap_domain_mem(p_l2_entry);
}

static void put_l1_table(unsigned long page_nr)
{
    l1_pgentry_t *p_l1_entry, l1_entry;
    int i;

    if ( dec_page_refcnt(page_nr, PGT_l1_page_table) ) return;

    /* We had last reference to level-1 page table. Free the PTEs. */
    p_l1_entry = map_domain_mem(page_nr << PAGE_SHIFT);
    for ( i = 0; i < ENTRIES_PER_L1_PAGETABLE; i++ )
    {
        l1_entry = *p_l1_entry++;
        if ( (l1_pgentry_val(l1_entry) & _PAGE_PRESENT) ) 
        {
            put_page(l1_pgentry_to_pagenr(l1_entry), 
                     l1_pgentry_val(l1_entry) & _PAGE_RW);
        }
    }

    /* Make sure we unmap the right page! */
    unmap_domain_mem(p_l1_entry-1);
}

static void put_page(unsigned long page_nr, int writeable)
{
    struct pfn_info *page;
    ASSERT(page_nr < max_page);
    page = frame_table + page_nr;
    ASSERT(DOMAIN_OKAY(page->flags));
    ASSERT((!writeable) || 
           ((page_type_count(page) != 0) && 
            ((page->flags & PG_type_mask) == PGT_writeable_page)));
    if ( writeable && (put_page_type(page) == 0) )
    {
        tlb_flush[smp_processor_id()] = 1;
        page->flags &= ~PG_type_mask;
    }
    put_page_tot(page);
}


static int mod_l2_entry(unsigned long pa, l2_pgentry_t new_l2_entry)
{
    l2_pgentry_t *p_l2_entry, old_l2_entry;

    p_l2_entry = map_domain_mem(pa);
    old_l2_entry = *p_l2_entry;

    if ( (((unsigned long)p_l2_entry & (PAGE_SIZE-1)) >> 2) >=
         DOMAIN_ENTRIES_PER_L2_PAGETABLE )
    {
        MEM_LOG("Illegal L2 update attempt in hypervisor area %p",
                p_l2_entry);
        goto fail;
    }

    if ( (l2_pgentry_val(new_l2_entry) & _PAGE_PRESENT) )
    {
        if ( (l2_pgentry_val(new_l2_entry) & (_PAGE_GLOBAL|_PAGE_PSE)) )
        {
            MEM_LOG("Bad L2 entry val %04lx",
                    l2_pgentry_val(new_l2_entry) & 
                    (_PAGE_GLOBAL|_PAGE_PSE));
            goto fail;
        }
        /* Differ in mapping (bits 12-31) or presence (bit 0)? */
        if ( ((l2_pgentry_val(old_l2_entry) ^ 
               l2_pgentry_val(new_l2_entry)) & 0xfffff001) != 0 )
        {
            if ( (l2_pgentry_val(old_l2_entry) & _PAGE_PRESENT) ) 
            {
                put_l1_table(l2_pgentry_to_pagenr(old_l2_entry));
            }
            
            /* Assume we're mapping an L1 table, falling back to twisted L2. */
            if ( get_l1_table(l2_pgentry_to_pagenr(new_l2_entry)) &&
                 get_twisted_l2_table(pa >> PAGE_SHIFT, new_l2_entry) )
                goto fail;
        } 
    }
    else if ( (l2_pgentry_val(old_l2_entry) & _PAGE_PRESENT) )
    {
        put_l1_table(l2_pgentry_to_pagenr(old_l2_entry));
    }
    
    *p_l2_entry = new_l2_entry;
    unmap_domain_mem(p_l2_entry);
    return 0;

 fail:
    unmap_domain_mem(p_l2_entry);
    return -1;
}


static int mod_l1_entry(unsigned long pa, l1_pgentry_t new_l1_entry)
{
    l1_pgentry_t *p_l1_entry, old_l1_entry;

    p_l1_entry = map_domain_mem(pa);
    old_l1_entry = *p_l1_entry;

    if ( (l1_pgentry_val(new_l1_entry) & _PAGE_PRESENT) )
    {
        if ( (l1_pgentry_val(new_l1_entry) &
              (_PAGE_GLOBAL|_PAGE_PAT)) ) 
        {

            MEM_LOG("Bad L1 entry val %04lx",
                    l1_pgentry_val(new_l1_entry) & 
                    (_PAGE_GLOBAL|_PAGE_PAT));
            goto fail;
        }
        /*
         * Differ in mapping (bits 12-31), writeable (bit 1), or
         * presence (bit 0)?
         */
        if ( ((l1_pgentry_val(old_l1_entry) ^
               l1_pgentry_val(new_l1_entry)) & 0xfffff003) != 0 )
        {
            if ( (l1_pgentry_val(old_l1_entry) & _PAGE_PRESENT) ) 
            {
                put_page(l1_pgentry_to_pagenr(old_l1_entry),
                         l1_pgentry_val(old_l1_entry) & _PAGE_RW);
            }
            
            if ( get_page(l1_pgentry_to_pagenr(new_l1_entry),
                          l1_pgentry_val(new_l1_entry) & _PAGE_RW) ){
                goto fail;
            }
        } 
    }
    else if ( (l1_pgentry_val(old_l1_entry) & _PAGE_PRESENT) )
    {
        put_page(l1_pgentry_to_pagenr(old_l1_entry),
                 l1_pgentry_val(old_l1_entry) & _PAGE_RW);
    }

    *p_l1_entry = new_l1_entry;
    unmap_domain_mem(p_l1_entry);
    return 0;

 fail:
    unmap_domain_mem(p_l1_entry);
    return -1;
}


static int do_extended_command(unsigned long ptr, unsigned long val)
{
    int err = 0;
    unsigned long pfn = ptr >> PAGE_SHIFT;
    struct pfn_info *page = frame_table + pfn;

    switch ( (val & PGEXT_CMD_MASK) )
    {
    case PGEXT_PIN_L1_TABLE:
        err = get_l1_table(pfn);
        goto mark_as_pinned;
    case PGEXT_PIN_L2_TABLE:
        err = get_l2_table(pfn);
    mark_as_pinned:
        if ( err )
        {
            MEM_LOG("Error while pinning pfn %08lx", pfn);
            break;
        }
        put_page_type(page);
        put_page_tot(page);
        if ( !(page->type_count & REFCNT_PIN_BIT) )
        {
            page->type_count |= REFCNT_PIN_BIT;
            page->tot_count  |= REFCNT_PIN_BIT;
        }
        else
        {
            MEM_LOG("Pfn %08lx already pinned", pfn);
            err = 1;
        }
        break;

    case PGEXT_UNPIN_TABLE:
        if ( !DOMAIN_OKAY(page->flags) )
        {
            err = 1;
            MEM_LOG("Page %08lx bad domain (dom=%ld)",
                    ptr, page->flags & PG_domain_mask);
        }
        else if ( (page->type_count & REFCNT_PIN_BIT) )
        {
            page->type_count &= ~REFCNT_PIN_BIT;
            page->tot_count  &= ~REFCNT_PIN_BIT;
            get_page_type(page);
            get_page_tot(page);
            ((page->flags & PG_type_mask) == PGT_l1_page_table) ?
                put_l1_table(pfn) : put_l2_table(pfn);
        }
        else
        {
            err = 1;
            MEM_LOG("Pfn %08lx not pinned", pfn);
        }
        break;

    case PGEXT_NEW_BASEPTR:
        err = get_l2_table(pfn);
        if ( !err )
        {
            put_l2_table(pagetable_val(current->mm.pagetable) >> PAGE_SHIFT);
            current->mm.pagetable = mk_pagetable(pfn << PAGE_SHIFT);
        }
        else
        {
            MEM_LOG("Error while installing new baseptr %08lx %d", ptr, err);
        }
        /* fall through */
        
    case PGEXT_TLB_FLUSH:
        tlb_flush[smp_processor_id()] = 1;
        break;
    
    case PGEXT_INVLPG:
        __flush_tlb_one(val & ~PGEXT_CMD_MASK);
        break;

    default:
        MEM_LOG("Invalid extended pt command 0x%08lx", val & PGEXT_CMD_MASK);
        err = 1;
        break;
    }

    return err;
}


int do_process_page_updates(page_update_request_t *ureqs, int count)
{
    page_update_request_t req;
    unsigned long flags, pfn;
    struct pfn_info *page;
    int err = 0, i;

    for ( i = 0; i < count; i++ )
    {
        if ( copy_from_user(&req, ureqs, sizeof(req)) )
        {
            kill_domain_with_errmsg("Cannot read page update request");
        } 

        pfn = req.ptr >> PAGE_SHIFT;
        if ( pfn >= max_page )
        {
            MEM_LOG("Page out of range (%08lx > %08lx)", pfn, max_page);
            kill_domain_with_errmsg("Page update request out of range");
        }

        err = 1;

        /* Least significant bits of 'ptr' demux the operation type. */
        switch ( req.ptr & (sizeof(l1_pgentry_t)-1) )
        {
            /*
             * PGREQ_NORMAL: Normal update to any level of page table.
             */
        case PGREQ_NORMAL:
            page = frame_table + pfn;
            flags = page->flags;
            
            if ( DOMAIN_OKAY(flags) )
            {
                switch ( (flags & PG_type_mask) )
                {
                case PGT_l1_page_table: 
                    err = mod_l1_entry(req.ptr, mk_l1_pgentry(req.val)); 
                    break;
                case PGT_l2_page_table: 
                    err = mod_l2_entry(req.ptr, mk_l2_pgentry(req.val)); 
                    break;
                default:
                    MEM_LOG("Update to non-pt page %08lx", req.ptr);
                    break;
                }
            }
            else
            {
                MEM_LOG("Bad domain normal update (dom %d, pfn %ld)",
                        current->domain, pfn);
            }
            break;

        case PGREQ_MPT_UPDATE:
            page = frame_table + pfn;
            if ( DOMAIN_OKAY(page->flags) )
            {
                machine_to_phys_mapping[pfn] = req.val;
                err = 0;
            }
            else
            {
                MEM_LOG("Bad domain MPT update (dom %d, pfn %ld)",
                        current->domain, pfn);
            }
            break;

            /*
             * PGREQ_EXTENDED_COMMAND: Extended command is specified
             * in the least-siginificant bits of the 'value' field.
             */
        case PGREQ_EXTENDED_COMMAND:
            req.ptr &= ~(sizeof(l1_pgentry_t) - 1);
            err = do_extended_command(req.ptr, req.val);
            break;

        case PGREQ_UNCHECKED_UPDATE:
            req.ptr &= ~(sizeof(l1_pgentry_t) - 1);
            if ( current->domain == 0 )
            {
                unsigned long *ptr = map_domain_mem(req.ptr);
                *ptr = req.val;
                unmap_domain_mem(ptr);
                err = 0;
            }
            else
            {
                MEM_LOG("Bad unchecked update attempt");
            }
            break;
            
        default:
            MEM_LOG("Invalid page update command %08lx", req.ptr);
            break;
        }

        if ( err )
        {
            kill_domain_with_errmsg("Illegal page update request");
        }

        ureqs++;
    }

    if ( tlb_flush[smp_processor_id()] )
    {
        tlb_flush[smp_processor_id()] = 0;
<<<<<<< HEAD
        __asm__ __volatile__ (
            "movl %%eax,%%cr3" : : 
            "a" (pagetable_val(current->mm.pagetable)));

=======
        __write_cr3_counted(pagetable_val(current->mm.pagetable));
>>>>>>> e5e9ce51
    }

    return(0);
}<|MERGE_RESOLUTION|>--- conflicted
+++ resolved
@@ -701,7 +701,6 @@
 
     return err;
 }
-
 
 int do_process_page_updates(page_update_request_t *ureqs, int count)
 {
@@ -812,15 +811,9 @@
     if ( tlb_flush[smp_processor_id()] )
     {
         tlb_flush[smp_processor_id()] = 0;
-<<<<<<< HEAD
-        __asm__ __volatile__ (
-            "movl %%eax,%%cr3" : : 
-            "a" (pagetable_val(current->mm.pagetable)));
-
-=======
         __write_cr3_counted(pagetable_val(current->mm.pagetable));
->>>>>>> e5e9ce51
+
     }
 
     return(0);
-}+}
